--- conflicted
+++ resolved
@@ -27,19 +27,6 @@
 	private static final int SIG_BYTES_INDEX = 1;
 	private static final int DATA_PER_SIG_PAIR = 2;
 
-<<<<<<< HEAD
-	private enum KeyType {
-		ED25519(32), ECDSA_SECP256K1(33);
-
-		private final int length;
-
-		KeyType(final int length) {
-			this.length = length;
-		}
-	}
-
-=======
->>>>>>> 490e0ded
 	private final KeyType[] keyTypes;
 	private final byte[][][] rawMap;
 
@@ -70,15 +57,11 @@
 		if (i < 0 || i >= rawMap.length) {
 			throw new IllegalArgumentException("Requested prefix at index " + i + ", not in [0, " + rawMap.length + ")");
 		}
-<<<<<<< HEAD
-		return keyTypes[i].length == rawMap[i][PUB_KEY_PREFIX_INDEX].length;
-=======
 		return keyTypes[i].getLength() == rawMap[i][PUB_KEY_PREFIX_INDEX].length;
 	}
 
 	public KeyType keyType(int i) {
 		return keyTypes[i];
->>>>>>> 490e0ded
 	}
 
 	public byte[] pubKeyPrefix(int i) {
