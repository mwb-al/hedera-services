--- conflicted
+++ resolved
@@ -123,13 +123,8 @@
 		} else {
 			reqOthersSigs = lastOrderResult.getOrderedKeys();
 			if (pkToSigFn.hasAtLeastOneUnusedSigWithFullPrefix()) {
-<<<<<<< HEAD
-				pkToSigFn.forEachUnusedSigWithFullPrefix((pubKey, sig) ->
-						realOtherPartySigs.add(bodySigningFactory.signBodyWithEd25519(pubKey, sig)));
-=======
 				pkToSigFn.forEachUnusedSigWithFullPrefix((type, pubKey, sig) ->
 						realOtherPartySigs.add(bodySigningFactory.signAppropriately(type, pubKey, sig)));
->>>>>>> 490e0ded
 			}
 		}
 
