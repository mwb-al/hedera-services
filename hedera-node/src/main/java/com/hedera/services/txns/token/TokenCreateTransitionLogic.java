package com.hedera.services.txns.token;

/*-
 * ‌
 * Hedera Services Node
 * ​
 * Copyright (C) 2018 - 2020 Hedera Hashgraph, LLC
 * ​
 * Licensed under the Apache License, Version 2.0 (the "License");
 * you may not use this file except in compliance with the License.
 * You may obtain a copy of the License at
 *
 *      http://www.apache.org/licenses/LICENSE-2.0
 *
 * Unless required by applicable law or agreed to in writing, software
 * distributed under the License is distributed on an "AS IS" BASIS,
 * WITHOUT WARRANTIES OR CONDITIONS OF ANY KIND, either express or implied.
 * See the License for the specific language governing permissions and
 * limitations under the License.
 * ‍
 */

import com.hedera.services.context.TransactionContext;
import com.hedera.services.ledger.HederaLedger;
import com.hedera.services.tokens.TokenStore;
import com.hedera.services.txns.TransitionLogic;
import com.hedera.services.utils.MiscUtils;
import com.hederahashgraph.api.proto.java.ResponseCodeEnum;
import com.hederahashgraph.api.proto.java.TokenCreateTransactionBody;
import com.hederahashgraph.api.proto.java.TransactionBody;
import org.apache.logging.log4j.LogManager;
import org.apache.logging.log4j.Logger;

import java.util.List;
import java.util.function.Predicate;

import static com.hederahashgraph.api.proto.java.ResponseCodeEnum.FAIL_INVALID;
import static com.hederahashgraph.api.proto.java.ResponseCodeEnum.OK;
import static com.hederahashgraph.api.proto.java.ResponseCodeEnum.SUCCESS;

/**
 * Provides the state transition for token creation.
 *
 * @author Michael Tinker
 */
public class TokenCreateTransitionLogic implements TransitionLogic {
	private static final Logger log = LogManager.getLogger(TokenCreateTransitionLogic.class);

	private final TokenStore store;
	private final HederaLedger ledger;
	private final TransactionContext txnCtx;

	public TokenCreateTransitionLogic(
			TokenStore store,
			HederaLedger ledger,
			TransactionContext txnCtx
	) {
		this.store = store;
		this.ledger = ledger;
		this.txnCtx = txnCtx;
	}

	@Override
	public void doStateTransition() {
		try {
			transitionFor(txnCtx.accessor().getTxn().getTokenCreation());
		} catch (Exception e) {
			log.warn("Unhandled error while processing :: {}!", txnCtx.accessor().getSignedTxn4Log(), e);
			abortWith(FAIL_INVALID);
		}
	}

	private void transitionFor(TokenCreateTransactionBody op) {
		var result = store.createProvisionally(op, txnCtx.activePayer(), txnCtx.consensusTime().getEpochSecond());
		if (result.getStatus() != OK) {
			abortWith(result.getStatus());
			return;
		}

		var created = result.getCreated().get();
		var treasury = op.getTreasury();
<<<<<<< HEAD

=======
>>>>>>> e53af22a
		var status = OK;
		status = store.associate(treasury, List.of(created));
		if (status != OK) {
			abortWith(status);
			return;
		}
		if (op.hasFreezeKey()) {
			status = ledger.unfreeze(treasury, created);
		}
		if (status == OK && op.hasKycKey()) {
			status = ledger.grantKyc(treasury, created);
		}
		if (status == OK) {
			status = ledger.adjustTokenBalance(treasury, created, op.getInitialSupply());
		}

		if (status != OK) {
			abortWith(status);
			return;
		}

		store.commitCreation();
		txnCtx.setCreated(created);
		txnCtx.setStatus(SUCCESS);
	}

	private void abortWith(ResponseCodeEnum cause) {
		if (store.isCreationPending()) {
			store.rollbackCreation();
		}
		ledger.dropPendingTokenChanges();
		txnCtx.setStatus(cause);
	}

	@Override
	public Predicate<TransactionBody> applicability() {
		return TransactionBody::hasTokenCreation;
	}
}<|MERGE_RESOLUTION|>--- conflicted
+++ resolved
@@ -79,10 +79,6 @@
 
 		var created = result.getCreated().get();
 		var treasury = op.getTreasury();
-<<<<<<< HEAD
-
-=======
->>>>>>> e53af22a
 		var status = OK;
 		status = store.associate(treasury, List.of(created));
 		if (status != OK) {
