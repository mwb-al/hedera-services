--- conflicted
+++ resolved
@@ -239,165 +239,6 @@
 		// then:
 		verify(mockLog).warn(argThat((String s) -> s.startsWith("Ignoring a transaction submitted by zero-stake")));
 	}
-<<<<<<< HEAD
-
-	@Test
-	@DisplayName("incorporateConsensusTxn assigns a failure due to memo size for ContractCreateInstance")
-	public void shortCircuitsOnMemoSizeForContractCreate() {
-		// setup:
-		final Instant now = Instant.now();
-		final Instant then = now.minusMillis(10L);
-		final IssEventInfo eventInfo = mock(IssEventInfo.class);
-		final TransactionRecord record = mock(TransactionRecord.class);
-		given(eventInfo.status()).willReturn(NO_KNOWN_ISS);
-
-		given(ctx.consensusTimeOfLastHandledTxn()).willReturn(then);
-		given(ctx.addressBook().getAddress(666).getStake()).willReturn(1L);
-		given(ctx.issEventInfo()).willReturn(eventInfo);
-		given(txnCtx.consensusTime()).willReturn(now);
-		given(txnBody.hasContractCreateInstance()).willReturn(true);
-		given(txnBody.getContractCreateInstance()).willReturn(ContractCreateTransactionBody.newBuilder()
-				.setMemo("This is a very long memo because it contains more than 100 characters, " +
-						"which is greater than it is expected")
-				.setFileID(FileID.newBuilder().build())
-				.setAutoRenewPeriod(Duration.newBuilder().setSeconds(10).build())
-				.build());
-
-		given(contracts.getFailureTransactionRecord(any(), any(), any())).willReturn(record);
-
-		// when:
-		subject.incorporateConsensusTxn(platformTxn, now, 666);
-
-		// then:
-		verify(contracts).getFailureTransactionRecord(txnBody, now, MEMO_TOO_LONG);
-	}
-
-	@Test
-	@DisplayName("creates a contract with small memo size")
-	public void contractCreateInstanceIsCreated() {
-		// setup:
-		final byte[] contractByteCode = new byte[] { 100 };
-		final SequenceNumber sequenceNumber = new SequenceNumber();
-		final Instant now = Instant.now();
-		final Instant then = now.minusMillis(10L);
-		final IssEventInfo eventInfo = mock(IssEventInfo.class);
-		final TransactionRecord record = mock(TransactionRecord.class);
-		given(eventInfo.status()).willReturn(NO_KNOWN_ISS);
-
-		given(ctx.consensusTimeOfLastHandledTxn()).willReturn(then);
-		given(ctx.addressBook().getAddress(666).getStake()).willReturn(1L);
-		given(ctx.issEventInfo()).willReturn(eventInfo);
-		given(ctx.seqNo()).willReturn(sequenceNumber);
-
-		given(txnCtx.consensusTime()).willReturn(now);
-		given(txnBody.hasContractCreateInstance()).willReturn(true);
-		given(txnBody.getContractCreateInstance()).willReturn(ContractCreateTransactionBody.newBuilder()
-				.setMemo("This is a very small memo")
-				.setFileID(FileID.newBuilder().build())
-				.setAutoRenewPeriod(Duration.newBuilder().setSeconds(10).build())
-				.build());
-		given(hfs.cat(any())).willReturn(contractByteCode);
-
-
-		// when:
-		subject.incorporateConsensusTxn(platformTxn, now, 666);
-
-		// then:
-		verify(contracts).createContract(txnBody, now, contractByteCode, sequenceNumber);
-	}
-
-	@Test
-	@DisplayName("creates a contract with no memo")
-	public void contractCreateInstanceIsCreatedNoMemo() {
-		// setup:
-		final byte[] contractByteCode = new byte[] { 100 };
-		final SequenceNumber sequenceNumber = new SequenceNumber();
-		final Instant now = Instant.now();
-		final Instant then = now.minusMillis(10L);
-		final IssEventInfo eventInfo = mock(IssEventInfo.class);
-		final TransactionRecord record = mock(TransactionRecord.class);
-		given(eventInfo.status()).willReturn(NO_KNOWN_ISS);
-
-		given(ctx.consensusTimeOfLastHandledTxn()).willReturn(then);
-		given(ctx.addressBook().getAddress(666).getStake()).willReturn(1L);
-		given(ctx.issEventInfo()).willReturn(eventInfo);
-		given(ctx.seqNo()).willReturn(sequenceNumber);
-
-		given(txnCtx.consensusTime()).willReturn(now);
-		given(txnBody.hasContractCreateInstance()).willReturn(true);
-		given(txnBody.getContractCreateInstance()).willReturn(ContractCreateTransactionBody.newBuilder()
-				.setFileID(FileID.newBuilder().build())
-				.setAutoRenewPeriod(Duration.newBuilder().setSeconds(10).build())
-				.build());
-		given(hfs.cat(any())).willReturn(contractByteCode);
-
-
-		// when:
-		subject.incorporateConsensusTxn(platformTxn, now, 666);
-
-		// then:
-		verify(contracts).createContract(txnBody, now, contractByteCode, sequenceNumber);
-	}
-
-	@Test
-	@DisplayName("incorporateConsensusTxn assigns a failure due to memo size for ContractUpdateInstance")
-	public void shortCircuitsOnMemoSizeForContractUpdate() {
-		// setup:
-		final Instant now = Instant.now();
-		final Instant then = now.minusMillis(10L);
-		final IssEventInfo eventInfo = mock(IssEventInfo.class);
-		final TransactionRecord record = mock(TransactionRecord.class);
-		given(eventInfo.status()).willReturn(NO_KNOWN_ISS);
-
-		given(ctx.consensusTimeOfLastHandledTxn()).willReturn(then);
-		given(ctx.addressBook().getAddress(666).getStake()).willReturn(1L);
-		given(ctx.issEventInfo()).willReturn(eventInfo);
-		given(txnCtx.consensusTime()).willReturn(now);
-		given(txnBody.hasContractUpdateInstance()).willReturn(true);
-		given(txnBody.getContractUpdateInstance()).willReturn(ContractUpdateTransactionBody.newBuilder()
-				.setMemo("This is a very long memo because it contains more than 100 characters, " +
-						"which is greater than it is expected")
-				.setFileID(FileID.newBuilder().build())
-				.setAutoRenewPeriod(Duration.newBuilder().setSeconds(10).build())
-				.build());
-
-		given(contracts.getFailureTransactionRecord(any(), any(), any())).willReturn(record);
-
-		// when:
-		subject.incorporateConsensusTxn(platformTxn, now, 666);
-
-		// then:
-		verify(contracts).getFailureTransactionRecord(txnBody, now, MEMO_TOO_LONG);
-	}
-
-	@Test
-	@DisplayName("ContractUpdateInstance is updated in contracts")
-	public void contractUpdateInstanceIsUpdate() {
-		// setup:
-		final Instant now = Instant.now();
-		final Instant then = now.minusMillis(10L);
-		final IssEventInfo eventInfo = mock(IssEventInfo.class);
-		final TransactionRecord record = mock(TransactionRecord.class);
-		given(eventInfo.status()).willReturn(NO_KNOWN_ISS);
-
-		given(ctx.consensusTimeOfLastHandledTxn()).willReturn(then);
-		given(ctx.addressBook().getAddress(666).getStake()).willReturn(1L);
-		given(ctx.issEventInfo()).willReturn(eventInfo);
-		given(txnCtx.consensusTime()).willReturn(now);
-		given(txnBody.hasContractUpdateInstance()).willReturn(true);
-		given(txnBody.getContractUpdateInstance()).willReturn(ContractUpdateTransactionBody.newBuilder()
-				.setMemo("This is a very small memo")
-				.setFileID(FileID.newBuilder().build())
-				.setAutoRenewPeriod(Duration.newBuilder().setSeconds(10).build())
-				.build());
-
-
-		// when:
-		subject.incorporateConsensusTxn(platformTxn, now, 666);
-
-		// then:
-		verify(contracts).updateContract(txnBody, now);
-	}
 
 	@Test
 	public void addForStreamingTest() {
@@ -412,6 +253,4 @@
 		verify(ctx).updateRecordRunningHash(any(RunningHash.class));
 		verify(recordStreamManager).addRecordStreamObject(any(RecordStreamObject.class));
 	}
-=======
->>>>>>> 322d0651
 }