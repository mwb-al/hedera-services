package com.hedera.services.config;

/*-
 * ‌
 * Hedera Services Node
 * ​
 * Copyright (C) 2018 - 2020 Hedera Hashgraph, LLC
 * ​
 * Licensed under the Apache License, Version 2.0 (the "License");
 * you may not use this file except in compliance with the License.
 * You may obtain a copy of the License at
 * 
 *      http://www.apache.org/licenses/LICENSE-2.0
 * 
 * Unless required by applicable law or agreed to in writing, software
 * distributed under the License is distributed on an "AS IS" BASIS,
 * WITHOUT WARRANTIES OR CONDITIONS OF ANY KIND, either express or implied.
 * See the License for the specific language governing permissions and
 * limitations under the License.
 * ‍
 */

import com.hedera.services.context.properties.GlobalDynamicProperties;
import com.hedera.services.context.properties.PropertySource;
import com.hederahashgraph.api.proto.java.AccountID;

public class MockGlobalDynamicProps extends GlobalDynamicProperties {
	public MockGlobalDynamicProps() {
		super(null, null);
	}

	@Override
	public void reload() { }

	@Override
	public int maxTokensPerAccount() {
		return 1_000;
	}

	@Override
	public int maxTokenSymbolLength() {
		return 32;
	}

	@Override
	public int maxTokensNameLength() {
		return 100;
	}

	@Override
	public long maxAccountNum() {
		return 100_000_000L;
	}

	@Override
	public long defaultContractSendThreshold() {
		return 5000000000000000000L;
	}

	@Override
	public long defaultContractReceiveThreshold() {
		return 5000000000000000000L;
	}

	@Override
	public int maxFileSizeKb() {
		return 1024;
	}

	@Override
	public AccountID fundingAccount() {
		return AccountID.newBuilder().setAccountNum(98L).build();
	}

	@Override
	public int cacheRecordsTtl() {
		return 180;
	}

	@Override
	public int maxContractStorageKb() {
		return 1024;
	}

	@Override
	public int ratesIntradayChangeLimitPercent() {
		return 5;
	}

	@Override
	public boolean shouldCreateThresholdRecords() {
		return false;
	}

	@Override
	public int balancesExportPeriodSecs() {
		return 600;
	}
<<<<<<< HEAD
=======

	@Override
	public boolean shouldExportBalances() {
		return true;
	}

	@Override
	public long nodeBalanceWarningThreshold() {
		return 123L;
	}

	@Override
	public String pathToBalancesExportDir() {
		return "data/accountBalances";
	}
>>>>>>> 2e4284e8
}<|MERGE_RESOLUTION|>--- conflicted
+++ resolved
@@ -96,8 +96,6 @@
 	public int balancesExportPeriodSecs() {
 		return 600;
 	}
-<<<<<<< HEAD
-=======
 
 	@Override
 	public boolean shouldExportBalances() {
@@ -113,5 +111,4 @@
 	public String pathToBalancesExportDir() {
 		return "data/accountBalances";
 	}
->>>>>>> 2e4284e8
 }