--- conflicted
+++ resolved
@@ -266,11 +266,8 @@
     TokenMint = 65; // Mint tokens to treasury
     TokenBurn = 66; // Burn tokens from treasury
     TokenAccountWipe = 67; // Wipe token amount from Account holder
-<<<<<<< HEAD
     TokenAssociateToAccount = 68; // Associate tokens to an account
     TokenDissociateFromAccount = 69; // Dissociate tokens from an account
-=======
->>>>>>> b0d9297d
 }
 
 /*
