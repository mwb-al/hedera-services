syntax = "proto3";

package proto;

/*-
 * ‌
 * Hedera Network Services Protobuf
 * ​
 * Copyright (C) 2018 - 2020 Hedera Hashgraph, LLC
 * ​
 * Licensed under the Apache License, Version 2.0 (the "License");
 * you may not use this file except in compliance with the License.
 * You may obtain a copy of the License at
 *
 *      http://www.apache.org/licenses/LICENSE-2.0
 *
 * Unless required by applicable law or agreed to in writing, software
 * distributed under the License is distributed on an "AS IS" BASIS,
 * WITHOUT WARRANTIES OR CONDITIONS OF ANY KIND, either express or implied.
 * See the License for the specific language governing permissions and
 * limitations under the License.
 * ‍
 */

import "Timestamp.proto";

option java_package = "com.hederahashgraph.api.proto.java";
option java_multiple_files = true;

/* Each shard has a nonnegative shard number. Each realm within a given shard has a nonnegative realm number (that number might be reused in other shards). And each account, file, and smart contract instance within a given realm has a nonnegative number (which might be reused in other realms). Every account, file, and smart contract instance is within exactly one realm. So a FileID is a triplet of numbers, like 0.1.2 for entity number 2 within realm 1  within shard 0.  Each realm maintains a single counter for assigning numbers,  so if there is a file with ID 0.1.2, then there won't be an account or smart  contract instance with ID 0.1.2.

  Everything is partitioned into realms so that each Solidity smart contract can  access everything in just a single realm, locking all those entities while it's  running, but other smart contracts could potentially run in other realms in  parallel. So realms allow Solidity to be parallelized somewhat, even though the  language itself assumes everything is serial. */
message ShardID {
    int64 shardNum = 1; //the shard number (nonnegative)
}

/* The ID for a realm. Within a given shard, every realm has a unique ID. Each account, file, and contract instance belongs to exactly one realm. */
message RealmID {
    int64 shardNum = 1; //The shard number (nonnegative)
    int64 realmNum = 2; //The realm number (nonnegative)
}

/* The ID for an a cryptocurrency account  */
message AccountID {
    int64 shardNum = 1; //The shard number (nonnegative)
    int64 realmNum = 2; //The realm number (nonnegative)
    int64 accountNum = 3; //A nonnegative account number unique within its realm
}

/* The ID for a file  */
message FileID {
    int64 shardNum = 1; //The shard number (nonnegative)
    int64 realmNum = 2; //The realm number (nonnegative)
    int64 fileNum = 3; //A nonnegative File number unique within its realm
}

/* The ID for a smart contract instance  */
message ContractID {
    int64 shardNum = 1; //The shard number (nonnegative)
    int64 realmNum = 2; //The realm number (nonnegative)
    int64 contractNum = 3; //A nonnegative number unique within its realm
}

/* The ID for a transaction. This is used for retrieving receipts and records for a transaction, for appending to a file right after creating it, for instantiating a smart contract with bytecode in a file just created, and internally by the network for detecting when duplicate transactions are submitted. A user might get a transaction processed faster by submitting it to N nodes, each with a different node account, but all with the same TransactionID. Then, the transaction will take effect when the first of all those nodes submits the transaction and it reaches consensus. The other transactions will not take effect. So this could make the transaction take effect faster, if any given node might be slow. However, the full transaction fee is charged for each transaction, so the total fee is N times as much if the transaction is sent to N nodes. */
message TransactionID {
    Timestamp transactionValidStart = 1; // The transaction is invalid if consensusTimestamp < transactionID.transactionStartValid
    AccountID accountID = 2; //The Account ID that paid for this transaction
}

/* Unique identifier for a topic (used by the consensus service) */
message TopicID {
    int64 shardNum = 1; // The shard number (nonnegative)
    int64 realmNum = 2; // The realm number (nonnegative)
    int64 topicNum = 3; // Unique topic identifier within a realm (nonnegative).
}

message TokenID {
    int64 shardNum = 1; // A nonnegative shard number
    int64 realmNum = 2; // A nonnegative realm number
    int64 tokenNum = 3; // A nonnegative token number
}

message TokenRef {
    oneof ref {
        TokenID tokenId = 1;
        string symbol = 2;
    }
}

<<<<<<< HEAD
=======
enum TokenFreezeStatus {
    FreezeNotApplicable = 0;
    Frozen = 1;
    Unfrozen = 2;
}

enum TokenKycStatus {
    KycNotApplicable = 0;
    Granted = 1;
    Revoked = 2;
}

message TokenRelationship {
    TokenID tokenId = 1;
    uint64 balance = 2;
    string symbol = 3;
    TokenKycStatus kycStatus = 4;
    TokenFreezeStatus freezeStatus = 5;
}

>>>>>>> 59b29334
/* A Key can be a public key from one of the three supported systems (ed25519, RSA-3072,  ECDSA with p384). Or, it can be the ID of a smart contract instance, which is authorized to act as if it had a key. If an account has an ed25519 key associated with it, then the corresponding private key must sign any transaction to transfer cryptocurrency out of it. And similarly for RSA and ECDSA.
 *
 * A Key can be a smart contract ID, which means that smart contract is to authorize operations as if it had signed with a key that it owned. The smart contract doesn't actually have a key, and  doesn't actually sign a transaction. But it's as if a virtual transaction were created, and the smart contract signed it with a private key.
 *
 * A key can be a "threshold key", which means a list of M keys, any N of which must sign in order for the threshold signature to be considered valid. The keys within a threshold signature may themselves be threshold signatures, to allow complex signature requirements.
 *
 * A Key can be a list of keys. Their use is dependent on context. For example, a Hedera file is created with a list of keys, where all of them must sign a transaction to create or modify the file, but only one of them is needed to sign a transaction to delete the file. So it's a single list that sometimes acts as a 1-of-M threshold key, and sometimes acts as an M-of-M threshold key.
 *
 * A Key can contain a ThresholdKey or KeyList, which in turn contain a Key, so this mutual recursion would allow nesting arbitrarily deep. A ThresholdKey which contains a list of primitive keys (e.g., ed25519) has 3 levels: ThresholdKey -> KeyList -> Key. A KeyList which contains several primitive keys (e.g., ed25519) has 2 levels: KeyList -> Key. A Key with 2 levels of nested ThresholdKeys has 7 levels: Key -> ThresholdKey -> KeyList -> Key -> ThresholdKey -> KeyList -> Key.
 *
 * Each Key should not have more than 46 levels, which implies 15 levels of nested ThresholdKeys.
 */
message Key {
    oneof key {
        ContractID contractID = 1; // smart contract instance that is authorized as if it had signed with a key
        bytes ed25519 = 2; // ed25519 public key bytes
        bytes RSA_3072 = 3; //RSA-3072 public key bytes
        bytes ECDSA_384 = 4; //ECDSA with the p-384 curve public key bytes
        ThresholdKey thresholdKey = 5; // a threshold N followed by a list of M keys, any N of which are required to form a valid signature
        KeyList keyList = 6; // A list of Keys of the Key type.
    }
}

/* A set of public keys that are used together to form a threshold signature. If the threshold is N and there are M keys, then this is an N of M threshold signature. If an account is associated with ThresholdKeys, then a transaction to move cryptocurrency out of it must be signed by a list of M signatures, where at most M-N of them are blank, and the other at least N of them are valid signatures corresponding to at least N of the public keys listed here. */
message ThresholdKey {
    uint32 threshold = 1; // A valid signature set must have at least this many signatures
    KeyList keys = 2; // List of all the keys that can sign
}

/* A list of keys */
message KeyList {
    repeated Key keys = 1; // list of keys
}

/* A Signature corresponding to a Key. It is a sequence of bytes holding a public key signature from one of the three supported systems (ed25519, RSA-3072,  ECDSA with p384). Or, it can be a list of signatures corresponding to a single threshold key. Or, it can be the ID of a smart contract instance, which is authorized to act as if it had a key. If an account has an ed25519 key associated with it, then the corresponding private key must sign any transaction to transfer cryptocurrency out of it. If it has a smart contract ID associated with it, then that smart contract is allowed to transfer cryptocurrency out of it. The smart contract doesn't actually have a key, and  doesn't actually sign a transaction. But it's as if a virtual transaction were created, and the smart contract signed it with a private key. A key can also be a "threshold key", which means a list of M keys, any N of which must sign in order for the threshold signature to be considered valid. The keys within a threshold signature may themselves be threshold signatures, to allow complex signature requirements (this nesting is not supported in the currently, but will be supported in a future version of API). If a Signature message is missing the "signature" field, then this is considered to be a null signature. That is useful in cases such as threshold signatures, where some of the signatures can be null.
 * The definition of Key uses mutual recursion, so it allows nesting that is arbitrarily deep. But the current API only accepts Key messages up to 3 levels deep, such as a list of threshold keys, each of which is a list of primitive keys. Therefore, the matching Signature will have the same limitation. This restriction may be relaxed in future versions of the API, to allow deeper nesting.
 * This message is deprecated and succeeded by SignaturePair and SignatureMap messages. 
 */
message Signature {
    option deprecated = true;
    oneof signature {
        bytes contract = 1; // smart contract virtual signature (always length zero)
        bytes ed25519 = 2; // ed25519 signature bytes
        bytes RSA_3072 = 3; //RSA-3072 signature bytes
        bytes ECDSA_384 = 4; //ECDSA p-384 signature bytes
        ThresholdSignature thresholdSignature = 5; // A list of signatures for a single N-of-M threshold Key. This must be a list of exactly M signatures, at least N of which are non-null.
        SignatureList signatureList = 6; // A list of M signatures, each corresponding to a Key in a KeyList of the same length.
    }
}

/*
A signature corresponding to a ThresholdKey. For an N-of-M threshold key, this is a list of M signatures, at least N of which must be non-null.
This message is deprecated and succeeded by SignaturePair and SignatureMap messages.
*/
message ThresholdSignature {
    option deprecated = true;
    SignatureList sigs = 2; // for an N-of-M threshold key, this is a list of M signatures, at least N of which must be non-null
}

/*
The signatures corresponding to a KeyList of the same length.
This message is deprecated and succeeded by SignaturePair and SignatureMap messages.
*/
message SignatureList {
    option deprecated = true;
    repeated Signature sigs = 2; // each signature corresponds to a Key in the KeyList
}

/*
The client may use any number of bytes from 0 to the whole length of the public key for pubKeyPrefix.
If 0 bytes is used, then it is assumed that only one public key is used to sign.
*/
message SignaturePair {
    bytes pubKeyPrefix = 1; // First few bytes of the public key
    oneof signature {
        bytes contract = 2; // smart contract virtual signature (always length zero)
        bytes ed25519 = 3; // ed25519 signature
        bytes RSA_3072 = 4; //RSA-3072 signature
        bytes ECDSA_384 = 5; //ECDSA p-384 signature
    }
}

/*
A set of signatures corresponding to every unique public key used to sign a given transaction. If one public key matches more than one prefixes on the signature map, the transaction containing the map will fail immediately with the response code KEY_PREFIX_MISMATCH.
*/
message SignatureMap {
    repeated SignaturePair sigPair = 1; // Each signature pair corresponds to a unique Key required to sign the transaction.
}

/*
The transactions and queries supported by Hedera Hashgraph.
*/
enum HederaFunctionality {
    NONE = 0; // UNSPECIFIED - Need to keep first value as unspecified because first element is ignored and not parsed (0 is ignored by parser)
    CryptoTransfer = 1; // crypto transfer
    CryptoUpdate = 2; // crypto update account
    CryptoDelete = 3; // crypto delete account
    // Add a livehash to a crypto account
    CryptoAddLiveHash = 4;
    // Delete a livehash from a crypto account
    CryptoDeleteLiveHash = 5;
    ContractCall = 6; // Smart Contract Call
    ContractCreate = 7; // Smart Contract Create Contract
    ContractUpdate = 8; // Smart Contract update contract
    FileCreate = 9; // File Operation create file
    FileAppend = 10; // File Operation append file
    FileUpdate = 11; // File Operation update file
    FileDelete = 12; // File Operation delete file
    CryptoGetAccountBalance = 13; // crypto get account balance
    CryptoGetAccountRecords = 14; // crypto get account record
    CryptoGetInfo = 15; // Crypto get info
    ContractCallLocal = 16; // Smart Contract Call
    ContractGetInfo = 17; // Smart Contract get info
    ContractGetBytecode = 18; // Smart Contract, get the byte code
    GetBySolidityID = 19; // Smart Contract, get by solidity ID
    GetByKey = 20; // Smart Contract, get by key
    // Get a live hash from a crypto account
    CryptoGetLiveHash = 21;
    CryptoGetStakers = 22; // Crypto, get the stakers for the node
    FileGetContents = 23; // File Operations get file contents
    FileGetInfo = 24; // File Operations get the info of the file
    TransactionGetRecord = 25; // Crypto get the transaction records
    ContractGetRecords = 26; // Contract get the transaction records
    CryptoCreate = 27; // crypto create account
    SystemDelete = 28; // system delete file
    SystemUndelete = 29; // system undelete file
    ContractDelete = 30; // delete contract
    Freeze = 31; // freeze
    CreateTransactionRecord = 32; // Create Tx Record
    CryptoAccountAutoRenew = 33; // Crypto Auto Renew
    ContractAutoRenew = 34; // Contract Auto Renew
    GetVersionInfo = 35; //Get Version
    TransactionGetReceipt = 36; // Transaction Get Receipt
    ConsensusCreateTopic = 50;
    ConsensusUpdateTopic = 51;
    ConsensusDeleteTopic = 52;
    ConsensusGetTopicInfo = 53;
    ConsensusSubmitMessage = 54;
    UncheckedSubmit = 55;
    TokenCreate = 56;
    TokenTransact = 57;
    TokenGetInfo = 58;
<<<<<<< HEAD
=======
    TokenFreezeAccount = 59;
    TokenUnfreezeAccount = 60;
    TokenGrantKycToAccount = 61;
    TokenRevokeKycFromAccount = 62;
    TokenDelete = 63;
    TokenUpdate = 64;
    TokenMint = 65;
    TokenBurn = 66;
    TokenAccountWipe = 67;
>>>>>>> 59b29334
}

/*
A set of prices the nodes use in determining transaction and query fees, and constants involved in fee calculations.
Nodes multiply the amount of resources consumed by a transaction or query by the corresponding price to calculate the
appropriate fee. Units are one-thousandth of a tinyCent.*/
message FeeComponents {
    int64 min = 1; // A minimum, the calculated fee must be greater than this value
    int64 max = 2; // A maximum, the calculated fee must be less than this value
    int64 constant = 3; // A constant contribution to the fee
    int64 bpt = 4; // The price of bandwidth consumed by a transaction, measured in bytes
    int64 vpt = 5; // The price per signature verification for a transaction
    int64 rbh = 6; // The price of RAM consumed by a transaction, measured in byte-hours
    int64 sbh = 7; // The price of storage consumed by a transaction, measured in byte-hours
    int64 gas = 8; // The price of computation for a smart contract transaction, measured in gas
    int64 tv = 9; // The price per hbar transferred for a transfer
    int64 bpr = 10; // The price of bandwidth for data retrieved from memory for a response, measured in bytes
    int64 sbpr = 11; // The price of bandwidth for data retrieved from disk for a response, measured in bytes
}

/* The fees for a specific transaction or query based on the fee data. */
message TransactionFeeSchedule {
    // A particular transaction or query
    HederaFunctionality hederaFunctionality = 1;
    // Resource price coefficients
    FeeData feeData = 2;
}

/*
The total fee charged for a transaction. It is composed of three components – a node fee that compensates the specific node that submitted the transaction, a network fee that compensates the network for assigning the transaction a consensus timestamp, and a service fee that compensates the network for the ongoing maintenance of the consequences of the transaction.
*/
message FeeData {
    // Fee paid to the submitting node
    FeeComponents nodedata = 1;
    // Fee paid to the network for processing a transaction into consensus
    FeeComponents networkdata = 2;
    // Fee paid to the network for providing the service associated with the transaction; for instance, storing a file
    FeeComponents servicedata = 3;
}

/*
A list of resource prices fee for different transactions and queries and the time period at which this fee schedule will expire. Nodes use the prices to determine the fees for all transactions based on how much of those resources each transaction uses.
*/
message FeeSchedule {
    // List of price coefficients for network resources
    repeated TransactionFeeSchedule transactionFeeSchedule = 1;
    // FeeSchedule expiry time
    TimestampSeconds expiryTime = 2;
}

/* This contains two Fee Schedules with expiry timestamp. */
message CurrentAndNextFeeSchedule {
    FeeSchedule currentFeeSchedule = 1; // Contains current Fee Schedule
    FeeSchedule nextFeeSchedule = 2; // Contains next Fee Schedule
}

/*
The metadata for a Node – including IP Address, and the crypto account associated with the Node.
*/
message NodeAddress {
    bytes ipAddress = 1; // The ip address of the Node with separator & octets
    int32 portno = 2; // The port number of the grpc server for the node
    bytes memo = 3; // The memo field of the node (usage to store account ID is deprecated)
    string RSA_PubKey = 4; // The RSA public key of the node
    int64 nodeId = 5; // A non-sequential identifier for the node
    AccountID nodeAccountId = 6; // The account to be paid for queries and transactions sent to this node
    bytes nodeCertHash = 7; // A hash of the X509 cert used for gRPC traffic to this node
}

/*
A list of nodes and their metadata.
*/
message NodeAddressBook {
    repeated NodeAddress nodeAddress = 1; // Contains multiple Node Address for the network
}

message SemanticVersion {
   int32 major = 1; // Increases with incompatible API changes
   int32 minor = 2; // Increases with backwards-compatible new functionality
   int32 patch = 3; // Increases with backwards-compatible bug fixes
}

message Setting {
    string name = 1; // name of the property
    string value = 2; // value of the property
    bytes data = 3; // any data associated with property
}

message ServicesConfigurationList {
    repeated Setting nameValue = 1; // list of name value pairs of the application properties
}
<|MERGE_RESOLUTION|>--- conflicted
+++ resolved
@@ -87,8 +87,6 @@
     }
 }
 
-<<<<<<< HEAD
-=======
 enum TokenFreezeStatus {
     FreezeNotApplicable = 0;
     Frozen = 1;
@@ -109,7 +107,6 @@
     TokenFreezeStatus freezeStatus = 5;
 }
 
->>>>>>> 59b29334
 /* A Key can be a public key from one of the three supported systems (ed25519, RSA-3072,  ECDSA with p384). Or, it can be the ID of a smart contract instance, which is authorized to act as if it had a key. If an account has an ed25519 key associated with it, then the corresponding private key must sign any transaction to transfer cryptocurrency out of it. And similarly for RSA and ECDSA.
  *
  * A Key can be a smart contract ID, which means that smart contract is to authorize operations as if it had signed with a key that it owned. The smart contract doesn't actually have a key, and  doesn't actually sign a transaction. But it's as if a virtual transaction were created, and the smart contract signed it with a private key.
@@ -252,8 +249,6 @@
     TokenCreate = 56;
     TokenTransact = 57;
     TokenGetInfo = 58;
-<<<<<<< HEAD
-=======
     TokenFreezeAccount = 59;
     TokenUnfreezeAccount = 60;
     TokenGrantKycToAccount = 61;
@@ -263,7 +258,6 @@
     TokenMint = 65;
     TokenBurn = 66;
     TokenAccountWipe = 67;
->>>>>>> 59b29334
 }
 
 /*
