--- conflicted
+++ resolved
@@ -34,10 +34,6 @@
 Token A has 2 decimals. In order to mint 100 tokens, one must provide amount of 10000. In order to mint 100.55 tokens, one must provide amount of 10055.
  */
 message TokenMintTransactionBody {
-<<<<<<< HEAD
-    TokenRef token = 1; // The token for which to mint tokens. If token does not exist, transaction results in INVALID_TOKEN_ID
-=======
     TokenID token = 1; // The token for which to mint tokens. If token does not exist, transaction results in INVALID_TOKEN_ID
->>>>>>> e53af22a
     uint64 amount = 2; // The amount to mint to the Treasury Account. Amount must be a positive non-zero number represented in the lowest denomination of the token. The new supply must be lower than 2^63.
 }