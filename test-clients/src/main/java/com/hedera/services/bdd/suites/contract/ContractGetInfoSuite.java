package com.hedera.services.bdd.suites.contract;

/*-
 * ‌
 * Hedera Services Test Clients
 * ​
 * Copyright (C) 2018 - 2020 Hedera Hashgraph, LLC
 * ​
 * Licensed under the Apache License, Version 2.0 (the "License");
 * you may not use this file except in compliance with the License.
 * You may obtain a copy of the License at
 * 
 *      http://www.apache.org/licenses/LICENSE-2.0
 * 
 * Unless required by applicable law or agreed to in writing, software
 * distributed under the License is distributed on an "AS IS" BASIS,
 * WITHOUT WARRANTIES OR CONDITIONS OF ANY KIND, either express or implied.
 * See the License for the specific language governing permissions and
 * limitations under the License.
 * ‍
 */

import com.hedera.services.bdd.spec.HapiApiSpec;
import com.hedera.services.bdd.spec.HapiSpecSetup;
import com.hedera.services.bdd.spec.infrastructure.meta.ContractResources;
import com.hedera.services.bdd.spec.queries.QueryVerbs;
import com.hedera.services.bdd.suites.HapiApiSuite;
import org.apache.logging.log4j.LogManager;
import org.apache.logging.log4j.Logger;

import java.util.Arrays;
import java.util.List;

import static com.hederahashgraph.api.proto.java.ResponseCodeEnum.INVALID_CONTRACT_ID;
import static com.hedera.services.bdd.spec.HapiApiSpec.defaultHapiSpec;
import static com.hedera.services.bdd.spec.transactions.TxnVerbs.contractCreate;
import static com.hedera.services.bdd.spec.transactions.TxnVerbs.fileCreate;

public class ContractGetInfoSuite extends HapiApiSuite {
	private static final Logger log = LogManager.getLogger(ContractGetInfoSuite.class);
<<<<<<< HEAD
	final String PATH_TO_DELEGATING_CONTRACT_BYTECODE = "contract/bytecodes/CreateTrivial.bin";
=======
>>>>>>> acc3461a

	public static void main(String... args) {
		new ContractGetInfoSuite().runSuiteSync();
	}

	@Override
	protected List<HapiApiSpec> getSpecsInSuite() {
		return allOf(
			negativeSpecs(),
			positiveSpecs()
		);
	}

	private List<HapiApiSpec> negativeSpecs() {
		return Arrays.asList(
			invalidContractFails()
		);
	}

	private List<HapiApiSpec> positiveSpecs() {
		return Arrays.asList(
			vanillaSucceeds()
		);
	}

	private HapiApiSpec vanillaSucceeds() {
		return defaultHapiSpec("VanillaSuceeds")
				.given(
						fileCreate("parentDelegateBytecode").path(ContractResources.DELEGATING_CONTRACT_BYTECODE_PATH),
						contractCreate("parentDelegate")
								.bytecode("parentDelegateBytecode").memo("This is a test.").autoRenewSecs(555L)
				).when().then(
						QueryVerbs.getContractInfo("parentDelegate").hasExpectedInfo());
	}

	private HapiApiSpec invalidContractFails() {
		return defaultHapiSpec("InvalidContractFails")
				.given().when().then(
						QueryVerbs.getContractInfo(HapiSpecSetup.getDefaultInstance().invalidContractName())
								.nodePayment(10L)
								.hasAnswerOnlyPrecheck(INVALID_CONTRACT_ID));
	}

	@Override
	protected Logger getResultsLogger() {
		return log;
	}
}<|MERGE_RESOLUTION|>--- conflicted
+++ resolved
@@ -38,10 +38,6 @@
 
 public class ContractGetInfoSuite extends HapiApiSuite {
 	private static final Logger log = LogManager.getLogger(ContractGetInfoSuite.class);
-<<<<<<< HEAD
-	final String PATH_TO_DELEGATING_CONTRACT_BYTECODE = "contract/bytecodes/CreateTrivial.bin";
-=======
->>>>>>> acc3461a
 
 	public static void main(String... args) {
 		new ContractGetInfoSuite().runSuiteSync();
