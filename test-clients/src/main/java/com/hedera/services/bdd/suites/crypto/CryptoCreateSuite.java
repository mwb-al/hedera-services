--- conflicted
+++ resolved
@@ -90,11 +90,7 @@
 	private HapiApiSpec xferRequiresCrypto() {
 		return defaultHapiSpec("XferRequiresCrypto")
 				.given(
-<<<<<<< HEAD
-						fileCreate("bytecode").fromResource("contract/bytecodes/Multipurpose.bin"),
-=======
 						fileCreate("bytecode").path(ContractResources.MULTIPURPOSE_BYTECODE_PATH),
->>>>>>> acc3461a
 						contractCreate("multiAdmin")
 								.bytecode("bytecode")
 								.balance(1_234),
